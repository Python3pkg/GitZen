--- conflicted
+++ resolved
@@ -5,19 +5,11 @@
 <style type="text/css">
 	table, td, th {
 		border:1px solid black;
-<<<<<<< HEAD
     }
-    table.noborder, td.noborder, th.noborder {
-        border:0px;
-	}
-    td {
-=======
-	}
 	table.noborder, td.noborder, th.noborder {
 		border:0px;
 	}
 	td {
->>>>>>> 252a9b76
 		padding:5px;
 		text-align:center;
 	}
