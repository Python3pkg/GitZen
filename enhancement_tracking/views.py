--- conflicted
+++ resolved
@@ -173,12 +173,8 @@
         gopen_list = []
         page = 1
         while True:
-<<<<<<< HEAD
-            r_op = requests.get(BASE_GIT_URL % (user.git_org, user.git_repo),
-=======
             r_op = requests.get(BASE_GIT_URL % (profile.git_org, 
                                                 profile.git_repo),
->>>>>>> 34f0c240
                                 params={'state': 'open', 
                                         'since': git_limit_str,
                                         'per_page': 100,
@@ -197,12 +193,8 @@
         gclosed_list = []
         page = 1
         while True:
-<<<<<<< HEAD
-            r_cl = requests.get(BASE_GIT_URL % (user.git_org, user.git_repo),
-=======
             r_cl = requests.get(BASE_GIT_URL % (profile.git_org,
                                                 profile.git_repo),
->>>>>>> 34f0c240
                                 params={'state': 'closed', 
                                         'since': git_limit_str,
                                         'per_page': 100,
@@ -224,22 +216,13 @@
         working['git'] = False
 
     try:  # Zendesk API calls to get tickets
-<<<<<<< HEAD
-        zen_name_tk = user.zen_name + '/token' # Zendesk user email set up for
-                                               # API token authorization.
-=======
         zen_name_tk = profile.zen_name + '/token' # Zendesk user email set up 
                                                   # for API token authorization.
->>>>>>> 34f0c240
         # Get Zendesk tickets
         zticket_list = []
         page = 1
         while True:
-<<<<<<< HEAD
-            r_zt = requests.get(BASE_ZEN_URL % user.zen_url, 
-=======
             r_zt = requests.get(BASE_ZEN_URL % profile.zen_url, 
->>>>>>> 34f0c240
                                 params={'query': SEARCH_QUERY % zen_limit_str,
                                         'sort_by': 'updated_at',
                                         'sort_order': 'desc',
