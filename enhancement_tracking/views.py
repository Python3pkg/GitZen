--- conflicted
+++ resolved
@@ -434,21 +434,14 @@
         enhancement_data['zen_id'] = ticket['id']
         enhancement_data['zen_requester'] = \
                 zen_user_reference[ticket['requester_id']]
-<<<<<<< HEAD
-        enhancement_data['z_subject'] = ticket['subject']
-        z_datetime = datetime.strptime(ticket['updated_at'],
+        enhancement_data['zen_subject'] = ticket['subject']
+        zen_datetime = datetime.strptime(ticket['updated_at'],
                                        "%Y-%m-%dT%H:%M:%SZ")
-        z_datetime = z_datetime + timedelta(hours=utc_offset)
-        enhancement_data['z_date'] = z_datetime.strftime('%m/%d/%Y')
-        enhancement_data['z_time'] = z_datetime.strftime('%I:%M %p')
-        enhancement_data['z_sortable_datetime'] = \
-                mktime(z_datetime.timetuple())
-=======
-        enhancement_data['zen_subject'] = ticket['subject']
-        zen_date = datetime.strptime(ticket['updated_at'], "%Y-%m-%dT%H:%M:%SZ")
-        zen_date = zen_date + timedelta(hours=utc_offset)
-        enhancement_data['zen_date'] = zen_date.strftime('%m/%d/%Y @ %I:%M %p')
->>>>>>> 1d039452
+        zen_datetime = zen_datetime + timedelta(hours=utc_offset)
+        enhancement_data['zen_date'] = zen_datetime.strftime('%m/%d/%Y')
+        enhancement_data['zen_time'] = zen_datetime.strftime('%I:%M %p')
+        enhancement_data['zen_sortable_datetime'] = \
+                mktime(zen_datetime.timetuple())
         
         # Check if it has no associated GitHub ticket
         if association_data is None or association_data.split('-')[0] != 'gh':
@@ -466,27 +459,16 @@
                 enhancement_data['broken_assoc'] = association_number
                 broken_enhancements.append(enhancement_data)
                 continue
-<<<<<<< HEAD
-            enhancement_data['g_id'] = git_issue['number']
-            enhancement_data['g_url'] = git_issue['html_url']
-            enhancement_data['g_status'] = git_issue['state']
-            g_datetime = datetime.strptime(git_issue['updated_at'],
-                                           "%Y-%m-%dT%H:%M:%SZ")
-            g_datetime = g_datetime + timedelta(hours=utc_offset)
-            enhancement_data['g_date'] = g_datetime.strftime('%m/%d/%Y')
-            enhancement_data['g_time'] = g_datetime.strftime('%I:%M %p')
-            enhancement_data['g_sortable_datetime'] = \
-                    mktime(g_datetime.timetuple())
-=======
             enhancement_data['git_id'] = git_issue['number']
             enhancement_data['git_url'] = git_issue['html_url']
             enhancement_data['git_status'] = git_issue['state']
-            git_date = datetime.strptime(git_issue['updated_at'], 
-                                       "%Y-%m-%dT%H:%M:%SZ")
-            git_date = git_date + timedelta(hours=utc_offset)
-            enhancement_data['git_date'] = \
-                    git_date.strftime('%m/%d/%Y @ %I:%M %p')
->>>>>>> 1d039452
+            git_datetime = datetime.strptime(git_issue['updated_at'],
+                                           "%Y-%m-%dT%H:%M:%SZ")
+            git_datetime = git_datetime + timedelta(hours=utc_offset)
+            enhancement_data['git_date'] = git_datetime.strftime('%m/%d/%Y')
+            enhancement_data['git_time'] = git_datetime.strftime('%I:%M %p')
+            enhancement_data['git_sortable_datetime'] = \
+                    mktime(git_datetime.timetuple())
             
             # Check if the enhacement should be tracked (Both tickets are
             # open).
@@ -499,11 +481,11 @@
                 need_attention.append(enhancement_data)
     """
     broken_test = {
-        'z_id': '9001',
-        'z_subject': "Test. It's over 9000!",
-        'z_requester': 'Nick McLaughlin',
-        'z_date': '09/09/09',
-        'z_time': '11:11 PM',
+        'zen_id': '9001',
+        'zen_subject': "Test. It's over 9000!",
+        'zen_requester': 'Nick McLaughlin',
+        'zen_date': '09/09/09',
+        'zen_time': '11:11 PM',
         'broken_assoc': 'gh-1337'
     }
     broken_enhancements.append(broken_test)
