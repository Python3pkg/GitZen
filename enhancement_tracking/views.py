--- conflicted
+++ resolved
@@ -201,14 +201,10 @@
         request - The request object that contains the current user's data.
 
     Returns a dictionary with the following keys and values:
-<<<<<<< HEAD
-        'gtics' - List of all of the open and closed tickets in the GitHub repo.
-        'ztics' - List of all of the tickets on the Zendesk account.
-=======
-        'git_open' - List of all of the open tickets in the GitHub repo
-        'git_closed' - List of all of the closed tickets in the GitHub repo
-        'zen_tickets' - List of all of the tickets on the Zendesk account
->>>>>>> 893e95eb
+        'git_tickets' - List of all of the open and closed tickets in the GitHub
+                            repo.
+        'zen_tickets' - List of all of the tickets on the Zendesk
+                            account.
         'status' - Dictionary with the status of the API calls for GitHub and
                     Zendesk with the following keys and values:
             'git' - True if Git call was successful, False if not.
@@ -226,13 +222,8 @@
     zen_limit_str = datetime.strftime(date_limit, '%Y-%m-%d')
 
     try:  # GitHub API calls to get all open and closed tickets
-<<<<<<< HEAD
-        # Get open tickets
-        gopen_list = []
-=======
         # Get GitHub open tickets
         git_open_tickets = []
->>>>>>> 893e95eb
         page = 1
         while True:
             request_open_tickets = requests.get(BASE_GIT_URL % 
@@ -253,20 +244,12 @@
             else:
                 break
         
-<<<<<<< HEAD
-        # Get closed tickets
-        gclosed_list = []
-        page = 1
-        while True: 
-            r_cl = requests.get(BASE_GIT_URL % (profile.git_org, 
-=======
         # Get GitHub closed tickets
         git_closed_tickets = []
         page = 1
         while True:
             request_closed_tickets = requests.get(BASE_GIT_URL % 
                                                 (profile.git_org,
->>>>>>> 893e95eb
                                                 profile.git_repo),
                                 params={'access_token': profile.git_token,
                                         'state': 'closed',
@@ -274,11 +257,7 @@
                                         'per_page': 100,
                                         'page': page}
                                )
-<<<<<<< HEAD
-            if r_cl.status_code != 200:
-=======
             if request_closed_tickets.status_code != 200:
->>>>>>> 893e95eb
                 raise Exception('Error in accessing GitHub API - %s' %
                                 (request_closed_tickets.json['message']))
             git_closed_tickets.extend(request_closed_tickets.json)
@@ -287,15 +266,10 @@
             else:
                 break
     
-        gticket_list = gopen_list + gclosed_list
+        git_tickets = git_open_tickets + git_closed_tickets
         working['git'] = True
     except:
-<<<<<<< HEAD
-        gticket_list = []
-=======
-        git_open_tickets = []
-        git_closed_tickets = []
->>>>>>> 893e95eb
+        git_tickets = []
         working['git'] = False
 
     try:  # Zendesk API calls to get tickets
@@ -328,14 +302,8 @@
         working['zen'] = False
     
     api_lists = {
-<<<<<<< HEAD
-        'gtics': gticket_list,
-        'ztics': zticket_list,
-=======
-        'git_open': git_open_tickets,
-        'git_closed': git_closed_tickets,
-        'zen_tickets': zen_tickets,
->>>>>>> 893e95eb
+        'git_tickets': gticket_list,
+        'zen_tickets': zticket_list,
         'status': working
     }
 
@@ -348,113 +316,42 @@
     """Filters GitHub data to remove the data not needed in the app.
     
     Parameters:
+        zen_fieldid - The ID number of the custom field that holds the ticket
+                        association value for a given Zendesk ticket. 
         data_lists - The dictionary of lists that holds both a list of open
                         GitHub tickets and a list of closed GitHub tickets as
                         well as the status information for those lists.
 
-<<<<<<< HEAD
     Returns a filtered GitHub ticket list.
     """
 
-    git_tics = []
-=======
-    Returns a dictionary with the following keys and values:
-        'zen_tickets' - Filtered Zendesk ticket list with only the values needed
-                            in the quick reference table.
-        'zen_tickets_full' - Filtered Zendesk ticket list with all values.
-        'git_tickets' - Filtered GitHub ticket list
-    """
-
-    # Zendesk list filtering
-    zen_tickets = []
-    zen_tickets_full = []
-    if data_lists['status']['zen']:
-        # Filters the list of Zendesk tickets to remove closed tickets that are
-        # not associated with GitHub. The filterd list is appended into two
-        # different lists: one that includes only the attributes needed for the
-        # quick reference table of the app display (zen_tics), and one that
-        # includes all of the attributes for later use in building the
-        # enhancement tracking lists (zen_tics_full).
-        for ticket in data_lists['zen_tickets']:
-            association_field = {}
-            for field in t['fields']:
-                if f['id'] == zen_fieldid:
-                    association_field = f
-                    break
-
-            if association_field != {}:
-                association_value = association_field['value']
-                if not ((association_value == '' or \
-                         association_value is None or \
-                         association_value.split('-')[0] != 'gh') and \
-                        t['status'] == 'closed'):
-                    zen_tickets_full.append(ticket)
-                    zen_tickets.append({
-                        'id': ticket['id'],
-                        'subject': ticket['subject'],
-                    })
-    
-    # GitHub list filtering
     git_tickets = []
->>>>>>> 893e95eb
     if data_lists['status']['git']:
 
         # Filters the list of closed GitHub tickets to remove the ones that are
         # not associated with any Zendesk ticket. This filtered list is then
         # combined with all of the open GitHub tickets.
-<<<<<<< HEAD
-        on_zen = []
-        for t in data_lists['ztics']:
-            for f in t['fields']:
-                if f['id'] == zen_fieldid:
-                    if f['value'] is not None:
-                        a_num = f['value'].split('-')
-=======
         git_issues_on_zen = []
         for ticket in zen_tickets_full:
             for field in ticket['fields']:
                 if field['id'] == zen_fieldid:
                     if field['value'] is not None:
                         association_number = field['value'].split('-')
->>>>>>> 893e95eb
                     else:
                         association_number = ['']
                     break
             if association_number[0] == 'gh':
                 git_issues_on_zen.append(int(association_number[1]))
 
-<<<<<<< HEAD
-        for t in data_lists['gtics']:
-            if t['number'] in on_zen:
-                git_tics.append(t)
-        del on_zen
+        for ticket in data_lists['git_tickets']:
+            if ticket['number'] in git_issues_on_zen:
+                git_tickets.append(ticket)
+        del git_issues_on_zen
 
         # Tickets are sorted into order by their issue number
-        git_tics = sorted(git_tics, key=lambda k: k['number'])
-
-    return git_tics
-=======
-        for ticket in data_lists['git_closed']:
-            if ticket['number'] in git_issues_on_zen:
-                git_tickets.append(t)
-        del git_issues_on_zen
-
-        git_tickets.extend(data_lists['git_open'])
-
-    # Tickets are sorted into order by their issue/id number
-    if zen_tickets:
-        zen_tickets = sorted(zen_tickets, key=lambda k: k['id'])
-    if git_tickets:
         git_tickets = sorted(git_tickets, key=lambda k: k['number'])
 
-    filtered_lists = {
-        'zen_tickets': zen_tickets,
-        'zen_tickets_full': zen_tickets_full,
-        'git_tickets': git_tickets
-    }
-
-    return filtered_lists
->>>>>>> 893e95eb
+    return git_tickets
 
 def build_enhancement_data(zen_fieldid, filtered_lists, api_status):
     """Builds the enhancement tracking tables from the Zendesk and GitHub
@@ -482,18 +379,20 @@
                                     in their GitHub issue association field.
                                     This could be the result of a typo or some
                                     other user error.
-        'not_tracking' - List of Zendesk tickets requesting an enhancement that
-                            have no associated ticket in GitHub.
+        'unassociated_enhancements' - List of Zendesk tickets requesting an 
+                                        enhancement that have no associated
+                                        ticket in GitHub.
         'status' - Dictionary with the status of building the enhancement lists
                     with the following keys and values:
             'tracking' - True if the tracking list was built successfully, 
                             False if not.
             'need_attention' - True if the need attention list was built
                                 successfully, False if not.
-            'broken_enh' - True if the broken enhancements list was built
-                                successfully, False if not. 
-            'not_tracking' - True if the not tracking list was built
-                                successfully, False if not.
+            'broken_enhancments' - True if the broken enhancements list was 
+                                    built successfully, False if not. 
+            'unassociated_enhancements' - True if the unassociated enhancements
+                                            list was built successfully, False
+                                            if not.
     """
     
     status = {}
@@ -503,23 +402,19 @@
                         # is closed, the other needs attention.
     broken_enhancements = [] # Requested enhancements from Zendesk with a broken
                              # GitHub issue association field.
-    not_tracking = [] # Requested enhancements from Zendesk tickets that have no
+    unassociated = [] # Requested enhancements from Zendesk tickets that have no
                       # associatied GitHub ticket assigned to them.
     if api_status:
         status['tracking'] = True
         status['need_attention'] = True
         status['broken_enhancments'] = True
-        status['not_tracking'] = True
+        status['unassociated_enhancements'] = True
 
         # Iterate through the Zendesk tickets using their data to classify them
         # as being tracked, needing attention, or not being tracked. If the
         # ticket does not fit into any of these catagories, it is deleted form
         # the list to be returned.
-<<<<<<< HEAD
-        for t in list(filtered_lists['ztics']):
-=======
-        for ticket in filtered_lists['zen_tickets_full']:
->>>>>>> 893e95eb
+        for ticket in list(filtered_lists['zen_tickets']):
 
             # Add Zendesk data to enhancement data object
             for field in ticket['fields']:
@@ -534,16 +429,10 @@
                                         "%Y-%m-%dT%H:%M:%SZ")
             enhancement_data['z_date'] = z_date.strftime('%m/%d/%Y @ %H:%M')
             
-<<<<<<< HEAD
-            # Check if it has no associated GitHub ticket
-            if a_num is None or a_num.split('-')[0] != 'gh':
-                not_tracking.append(e_data)
-=======
             # Check if it has no associated  GitHub ticket
             if association_number is None or \
                association_number.split('-')[0] != 'gh':
-                not_tracking.append(enhancement_data)
->>>>>>> 893e95eb
+                unassociated_enhancements.append(enhancement_data)
             
             else:
                 # Add GitHub data to enhancement data object
@@ -568,59 +457,25 @@
                 
                 # Check if the enhacement should be tracked (Both tickets are
                 # open).
-<<<<<<< HEAD
-                if e_data['g_status'] == 'open':
-                    tracking.append(e_data)
+                if enhancement_data['g_status'] == 'open':
+                    tracking.append(enhancement_data)
                 
                 # Check if the enhancement is in need of attention (The GitHub
                 # ticket is closed).
                 else:
-                    need_attention.append(e_data)
-=======
-                if enhancement_data['g_status'] == 'open' and \
-                   enhancement_data['z_status'] == 'open':
-                    tracking.append(enhancement_data)
-                
-                # Check if the enhancement is already completed (Both tickets
-                # are closed). These tickets are deleted from their lists.
-                elif enhancement_data['g_status'] != 'open' and \
-                        enhancement_data['z_status'] != 'open':
-                    for i in range(len(filtered_lists['git_tickets'])):
-                        if filtered_lists['git_tickets'][i]['number'] == \
-                           enhancement_data['g_id']:
-                            filtered_lists['git_tickets'].pop(i)
-                            break
-                    for i in range(len(filtered_lists['zen_tickets'])):
-                        if filtered_lists['zen_tickets'][i]['id'] == \
-                           enhancement_data['z_id']:
-                            filtered_lists['zen_tickets'].pop(i)
-                            break
-                
-                # Check if the enhancement is in need of attention (One ticket
-                # is open and the other is closed).
-                else:
-                    if enhancement_data['g_status'] == 'open':
-                        enhancement_data['closed'] = 'z'
-                    else:
-                        enhancement_data['closed'] = 'g'
                     need_attention.append(enhancement_data)
->>>>>>> 893e95eb
+
     else:
         status['tracking'] = False
         status['need_attention'] = False
         status['broken_enhancements'] = False
-        status['not_tracking'] = False
+        status['unassociated_enhancemets'] = False
     
     built_data = {
-<<<<<<< HEAD
-=======
-        'git_tickets': filtered_lists['git_tickets'],
-        'zen_tickets': filtered_lists['zen_tickets'],
->>>>>>> 893e95eb
         'tracking': tracking,
         'need_attention': need_attention,
         'broken_enhancements': broken_enhancements,
-        'not_tracking': not_tracking,
+        'unassociated_enhancements': unassociated_enhancements,
         'status': status
     }
 
