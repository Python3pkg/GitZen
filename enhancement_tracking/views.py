from django.http import HttpResponse, HttpResponseRedirect
from django.template import RequestContext
from django.shortcuts import render_to_response
from django.contrib.auth import authenticate, login, logout
from django.contrib.auth.forms import AuthenticationForm, PasswordChangeForm
from django.core.urlresolvers import reverse
from enhancement_tracking.forms import UserForm, UserProfileForm, \
                                        ProfileChangeForm
from settings import CLIENT_ID, CLIENT_SECRET
import requests
from requests_oauth2 import OAuth2
from datetime import datetime, timedelta

# Constant URL string for accessing the GitHub API. The first %s is the
# organization/user name, the second %s is the repository name, and the thrid %s
# is the issue number of the ticket being accessed.
ISSUE_GIT_URL = 'https://api.github.com/repos/%s/%s/issues/%s'

# Constant OAuth handler and authorization URL for access to GitHub's OAuth.
OAUTH2_HANDLER = OAuth2(CLIENT_ID, CLIENT_SECRET, site='https://github.com/',
                        redirect_uri='http://gitzen.herokuapp.com/git_confirm',
                        authorization_url='login/oauth/authorize',
                        token_url='login/oauth/access_token')
GIT_AUTH_URL = OAUTH2_HANDLER.authorize_url('repo')

# Constant URL string for searching for tickets through the Zendesk API. The %s
# is the custom URL subdomain for the specific company whose tickets are being
# accessed.
SEARCH_ZEN_URL = '%s/api/v2/search.json'

# Constant search query used to access open Zendesk problem and incident tickets
# form its API.
ZTIC_SEARCH_QUERY = 'type:ticket ticket_type:incident ticket_type:problem \
                        status:open'

# Constant URL string for accessing Zendesk users through the Zendesk API. The
# first %s if the custom URL subdomain for the specific company whose users are
# being accessed, and the second %s is the ID number of the user being accessed.
USER_ZEN_URL = '%s/api/v2/users/%s.json'

def user_login(request):
    """Processes the requests from the login page. 
    
    Authenticates the login of an existing user or creates a new user by adding
    their user data to the database. If any of the fields in the submitted form
    are not completed properly, the login page will come up again with those
    fields marked as needing to be properly filled.

    Parameters:
        request - The request object that contains the POST data from the login
                    forms.
    """

    if request.method == 'POST':
        if 'log' in request.POST:  # Process login form
            logform = AuthenticationForm(data=request.POST)
            if logform.is_valid():
                login(request, logform.get_user())
                return HttpResponseRedirect(reverse('home'))
            uform = UserForm()
            pform = UserProfileForm()

        elif 'new' in request.POST:  # Process new user form
            uform = UserForm(data=request.POST)
            pform = UserProfileForm(data=request.POST)
            if uform.is_valid() and pform.is_valid():
                user = uform.save()
                profile = pform.save(commit=False)
                profile.user = user
                profile.save()
                
                # Store the profile in the session so the GitHub access token
                # can be added to it through OAuth on the next pages.
                request.session['profile'] = profile
                return HttpResponseRedirect(reverse('confirm', args=[1]))
            logform = AuthenticationForm()
    else:
        logform = AuthenticationForm()
        uform = UserForm()
        pform = UserProfileForm()

    return render_to_response('login.html', {'logform': logform,
                                'uform': uform, 'pform': pform}, 
                              context_instance=RequestContext(request))

def change(request):
    """Processes the requests from the Change Account Data page.

    All of the fields on the change forms are optional so that the user can
    change only the account data that they want changed.

    Parameters:
        request - The request object that contains the POST data from the change
                    form.
    """

    if request.method == 'POST':
        if 'password' in request.POST: # Process password change form
            pwform = PasswordChangeForm(user=request.user, data=request.POST)
            if pwform.is_valid():
                pwform.save()
                return HttpResponseRedirect(reverse('confirm', args=[2]))
            prform = ProfileChangeForm()
        
        elif 'profile' in request.POST: # Process profile change form
            prform = ProfileChangeForm(data=request.POST,
                                       instance=request.user.get_profile())
            if prform.is_valid():
                prform.save()
                return HttpResponseRedirect(reverse('confirm', args=[2]))
            pwform = PasswordChangeForm(user=request.user)
    else:
        pwform = PasswordChangeForm(user=request.user)
        prform = ProfileChangeForm()
    
    return render_to_response('change.html', 
                              {'pwform': pwform, 'prform': prform,
                               'auth_url': GIT_AUTH_URL},
                              context_instance=RequestContext(request))

def confirm(request, con_num):
    """Renders the confirmation page to confirm the successful submission of
    data from the different forms.

    Parameters:
        request - The request object sent with the call to render the page.
        con_num - The number to identify which confirmation message should be
                    displayed on the page.
    """
    return render_to_response('confirm.html',
                              {'con_num': con_num, 'auth_url': GIT_AUTH_URL},
                              context_instance=RequestContext(request))

def git_oauth_confirm(request):
    """Finishes the OAuth2 access web flow after the user goes to the
    GIT_AUTH_URL in either the user login or change forms. Adds the access token
    to the user profile. For a newly created user, their profile was added to
    the session when the user was created. This data is deleted from the
    session afterwards.

    Parameters:
        request - The request object that should contain the returned code from
                    GitHub in its GET parameters in addition to the user profile
                    that the access token should be added to.
    """
    if 'profile' in request.session: # Authorizing for a new user
        profile = request.session['profile']
        new_auth = True
    else: # Changing Authorization for an existing user
        profile = request.user.get_profile()
        new_auth = False

    if 'error' in request.GET:
        profile.git_token = ''
        access = False
    else:
        code = request.GET['code']
        response = OAUTH2_HANDLER.get_token(code)
        profile.git_token = response['access_token'][0]
        access = True
    
    profile.save()
    if new_auth:
        del request.session['profile']

    return render_to_response('git_confirm.html', 
                              {'access': access, 'new_auth': new_auth},
                              context_instance=RequestContext(request))

def home(request):
    """Gathers and builds the enhancement tracking data and renders the home
    page of the app with this data.
    
    Parameters:
        request - The request object that contains the current user's data.
    """
    profile = request.user.get_profile() # Current user profile
    zen_fieldid = profile.zen_fieldid # The field ID for the custom field on
                                      # Zendesk tickets that contains their 
                                      # associated GitHub issue number.
    render_data = {} # Data to be rendered to the home page

    zen_tics = [] # List of the open problem or incident tickets in Zendesk.
    zen_user_ref = {} # Dictionary reference of the user IDs and user names
                      # associated with the Zendesk tickets in zen_tics.
    git_tics = [] # List of the GitHub tickets associated with the Zendesk
                  # tickets in zen_tics.
    # Status booleans for each of the previous three collections. They will be
    # set as True if the cooresponding collection was successfully gathered.
    ztic_status = False
    zuser_status = False
    gtic_status = False

    zen_tics, ztic_status = get_zen_tickets(profile)
    if ztic_status:
        user_ids, git_nums = get_id_lists(zen_tics, zen_fieldid)
        zen_user_ref, zuser_status = get_zen_users(profile, user_ids)
        git_tics, gtic_status = get_git_tickets(profile, git_nums)

    api_status = ztic_status and zuser_status and gtic_status
    render_data = build_enhancement_data(zen_tics, zen_user_ref, git_tics, 
                                         zen_fieldid, api_status)

    # Add additional data to be rendered to the home page
    render_data['status'] = api_status
    render_data['zen_url'] = profile.zen_url
    
    return render_to_response('home.html', render_data,
                                context_instance=RequestContext(request))

def get_zen_tickets(profile):
    """Gets all of the open problem and incident Zendesk tickets using the
    Zendesk API.

    Parameters:
        profile - The profile object that contains the current user's data 
                    necessary to access the tickets on their Zendesk account.

<<<<<<< HEAD
    Returns a tuple of two values with the first value being the gathered list
    of Zendesk tickets and with the second value being the status of that list
    (True if the API calls were all successful, False if not).
=======
    Returns a dictionary with the following keys and values:
        'git_tickets' - List of all of the open and closed tickets in the GitHub
                            repo.
        'zen_tickets' - List of all of the tickets on the Zendesk
                            account.
        'status' - Dictionary with the status of the API calls for GitHub and
                    Zendesk with the following keys and values:
            'git' - True if Git call was successful, False if not.
            'zen' - True if Zen call was successful, False if not.
>>>>>>> d5855003
    """
    zen_name_tk = profile.zen_name + '/token' # Zendesk user email set up for 
                                              # API token authorization.
    zticket_list = []
    page = 1

<<<<<<< HEAD
    try:
        while True:
            r_zt = requests.get(SEARCH_ZEN_URL % profile.zen_url, 
                                params={'query': ZTIC_SEARCH_QUERY,
=======
    try:  # GitHub API calls to get all open and closed tickets
        # Get GitHub open tickets
        git_open_tickets = []
        page = 1
        while True:
            request_open_tickets = requests.get(BASE_GIT_URL % 
                                                (profile.git_org, 
                                                 profile.git_repo),
                                params={'access_token': profile.git_token,
                                        'state': 'open', 
                                        'since': git_limit_str,
                                        'per_page': 100,
                                        'page': page}
                               )
            if request_open_tickets.status_code != 200:
                raise Exception('Error in accessing GitHub API - %s' %
                                (request_open_tickets.json['message']))
            git_open_tickets.extend(request_open_tickets.json)
            if request_open_tickets.json:
                page += 1
            else:
                break
        
        # Get GitHub closed tickets
        git_closed_tickets = []
        page = 1
        while True:
            request_closed_tickets = requests.get(BASE_GIT_URL % 
                                                (profile.git_org,
                                                profile.git_repo),
                                params={'access_token': profile.git_token,
                                        'state': 'closed',
                                        'since': git_limit_str,
                                        'per_page': 100,
                                        'page': page}
                               )
            if request_closed_tickets.status_code != 200:
                raise Exception('Error in accessing GitHub API - %s' %
                                (request_closed_tickets.json['message']))
            git_closed_tickets.extend(request_closed_tickets.json)
            if request_closed_tickets.json:
                page += 1
            else:
                break
    
        git_tickets = git_open_tickets + git_closed_tickets
        working['git'] = True
    except:
        git_tickets = []
        working['git'] = False

    try:  # Zendesk API calls to get tickets
        zen_name_tk = profile.zen_name + '/token' # Zendesk user email set up 
                                                  # for API token authorization.
        # Get Zendesk tickets
        zen_tickets = []
        page = 1
        while True:
            request_zen_tickets = requests.get(BASE_ZEN_URL % profile.zen_url, 
                                params={'query': SEARCH_QUERY % zen_limit_str,
>>>>>>> d5855003
                                        'sort_by': 'updated_at',
                                        'sort_order': 'desc',
                                        'per_page': 100,
                                        'page': page},
                                auth=(zen_name_tk, profile.zen_token))
<<<<<<< HEAD
            if r_zt.status_code != 200:
                raise Exception('Error in accessing Zendesk API - %s' % \
                                r_zt.json['error'])
            zticket_list.extend(r_zt.json['results'])
            if r_zt.json['next_page'] is not None:
=======
            if 'error' in request_zen_tickets.json:
                raise Exception('Error in accessing Zendesk API - %s: %s' %
                                (request_zen_tickets.json['error'],
                                 request_zen_tickets.json['description']))
            zen_tickets.extend(request_zen_tickets.json['results'])
            if request_zen_tickets.json['next_page'] is not None:
>>>>>>> d5855003
                page += 1
            else:
                break
        
        ztic_status = True
    except:
<<<<<<< HEAD
        ztic_status = False
=======
        zen_tickets = []
        working['zen'] = False
    
    api_lists = {
        'git_tickets': gticket_list,
        'zen_tickets': zticket_list,
        'status': working
    }
>>>>>>> d5855003

    return (zticket_list, ztic_status)

def get_id_lists(zen_tics, zen_fieldid):
    """Gets lists of the Zendesk user IDs and the GitHub issue numbers that are
    associated with the passed list of Zendesk tickets.

    Parameters:
<<<<<<< HEAD
        zen_tics - A list of Zendesk tickets whose associated GitHub issue
                    numbers and Zendesk user IDs are desired.
        zen_fieldid - The ID number of the custom field in Zendesk tickets that
                        holds its associated GitHub issue number.

    Returns a tuple of two value with the first being the gathered list of
    associated Zendesk user IDs and with the second being the gathered list
    of associated GitHub issue numbers.
    """
    
    # Get Zendesk user IDs that are associated with Zendesk tickets.
    user_ids = []
    for t in zen_tics:
        user_ids.append(t['requester_id'])
    user_ids = list(set(user_ids)) # Remove duplicates
    
    # Get GitHub issue numbers that are associated with the Zendesk tickets.
    git_nums = []
    for t in zen_tics:
        for f in t['fields']:
            if f['id'] == zen_fieldid:
                if f['value'] is not None:
                    a_num = f['value'].split('-') # Association number
                else:
                    a_num = ['']
                break
        if a_num[0] == 'gh':
            git_nums.append(int(a_num[1]))
    git_nums = list(set(git_nums)) # Remove duplicates

    return (user_ids, git_nums)

def get_zen_users(profile, user_ids):
    """Gets the full Zendesk user records for each user ID number in the passed
    list.
=======
        zen_fieldid - The ID number of the custom field that holds the ticket
                        association value for a given Zendesk ticket. 
        data_lists - The dictionary of lists that holds both a list of open
                        GitHub tickets and a list of closed GitHub tickets as
                        well as the status information for those lists.
>>>>>>> d5855003

    Parameters:
        profile - The profile object that contains the current user's data
                    necessary to access the users on their Zendesk account.  
        user_ids - A list of Zendesk user IDs whose full user records are 
                    desired.

    Returns a tuple of two values with the first being a dictionary reference
    table with Zendesk user ID numbers as keys and the cooresponding user names
    as the values and with the second being the status of that dictionary (True
    if the API calls were all successful, False if not).
    """
    zen_name_tk = profile.zen_name + '/token' # Zendesk user email set up for 
                                              # API token authorization.
    zuser_ref = {} # Dictionary where the

<<<<<<< HEAD
    try:
        for id_num in user_ids:
            r_zu = requests.get(USER_ZEN_URL % (profile.zen_url, id_num),
                                auth=(zen_name_tk, profile.zen_token))
            if r_zu.status_code != 200:
                raise Exception('Error in accessing Zendesk API - %s' % \
                                r_zu.json['error'])
            zuser_ref[id_num] = r_zu.json['user']['name']
        
        zuser_status = True
    except:
        zuser_status = False

    return (zuser_ref, zuser_status)

def get_git_tickets(profile, git_nums):
    """Gets the full GitHub ticket records for each issue number in the passed
    list.

    Parameters:
        profile - The profile object that contains the current user's data
                    necessary to access the tickets on their GitHub account.  
        git_nums - A list of GitHub issue numbers whose full ticket records are 
                    desired.

    Returns a tuple of two values with the first being a list with a GitHub
    ticket record for each of the issue numbers passed to the function and with
    the second being the status of that list (True if the API calls were all
    successful, False if not).
    """
    gticket_list = []

    try:
        for num in git_nums:
            r_gt = requests.get(ISSUE_GIT_URL % (profile.git_org, 
                                                profile.git_repo, num),
                                params={'access_token': profile.git_token}
                               )
            if r_gt.status_code != 200:
                raise Exception('Error in accessing GitHub API - %s' % \
                                r_gt.json['message'])
            gticket_list.extend(r_gt.json)

        gtic_status = True
    except:
        gtic_status = False

    return (gticket_list, gtic_status)
=======
    git_tickets = []
    if data_lists['status']['git']:

        # Filters the list of closed GitHub tickets to remove the ones that are
        # not associated with any Zendesk ticket. This filtered list is then
        # combined with all of the open GitHub tickets.
        git_issues_on_zen = []
        for ticket in zen_tickets_full:
            for field in ticket['fields']:
                if field['id'] == zen_fieldid:
                    if field['value'] is not None:
                        association_number = field['value'].split('-')
                    else:
                        association_number = ['']
                    break
            if association_number[0] == 'gh':
                git_issues_on_zen.append(int(association_number[1]))

        for ticket in data_lists['git_tickets']:
            if ticket['number'] in git_issues_on_zen:
                git_tickets.append(ticket)
        del git_issues_on_zen

        # Tickets are sorted into order by their issue number
        git_tickets = sorted(git_tickets, key=lambda k: k['number'])

    return git_tickets
>>>>>>> d5855003

def build_enhancement_data(zen_tics, zen_user_ref, git_tics, zen_fieldid,
                           api_status):
    """Builds the enhancement tracking tables from the Zendesk and GitHub data.
    
    Parameters:
        zen_tics - A list of open Zendesk tickets to build the enhancement
                    data from.
        zen_user_ref - A dictionary reference that can be used to look up
                        Zendesk user names by their ID number.
        git_tics - A list of GitHub tickets that cooresponds with the associated
                    GitHub issue numbers of the Zendesk tickets in zen_tics.
        zen_fieldid - The ID number of the custom field that holds the ticket
                        association value for a given Zendesk ticket.
        api_status - A boolean that is True if the API lists were successfully
                        gathered, and False if they were not. Needed to
                        determine the status of the enhancement tracking lists.

    Returns a dictionary of the built data with the following keys and values:
<<<<<<< HEAD
        'tracking' - List of enhancements in the process of being worked on.
        'need_attention' - List of enhancements where one half of the
                            enhancement is completed, but the other is not.
        'broken_enh' - List of Zendesk tickets that have improper data in their
                            GitHub issue association field. This could be the
                            result of a typo or some other user error.
        'not_tracking' - List of Zendesk tickets requesting an enhancement that
                            have no associated ticket in GitHub.
=======
        'git_tickets' - List of the GitHub tickets used in the app.
        'zen_tickets' - List of the Zendesk tickets used in the app.
        'tracking' - List of enhancements in the process of being worked on.
        'need_attention' - List of enhancements where one half of the
                            enhancement is completed, but the other is not.
        'broken_enhancements' - List of Zendesk tickets that have improper data
                                    in their GitHub issue association field.
                                    This could be the result of a typo or some
                                    other user error.
        'unassociated_enhancements' - List of Zendesk tickets requesting an 
                                        enhancement that have no associated
                                        ticket in GitHub.
        'status' - Dictionary with the status of building the enhancement lists
                    with the following keys and values:
            'tracking' - True if the tracking list was built successfully, 
                            False if not.
            'need_attention' - True if the need attention list was built
                                successfully, False if not.
            'broken_enhancments' - True if the broken enhancements list was 
                                    built successfully, False if not. 
            'unassociated_enhancements' - True if the unassociated enhancements
                                            list was built successfully, False
                                            if not.
>>>>>>> d5855003
    """
    tracking = [] # Enhancements whose Zendesk and GitHub tickets are both open.
    need_attention = [] # Enhancements with either a closed Zendesk ticket or
                        # a closed GitHub ticket. Because one of these tickets
                        # is closed, the other needs attention.
    broken_enhancements = [] # Requested enhancements from Zendesk with a broken
                             # GitHub issue association field.
    unassociated = [] # Requested enhancements from Zendesk tickets that have no
                      # associatied GitHub ticket assigned to them.
    if api_status:
<<<<<<< HEAD

        # Iterate through the Zendesk tickets using their data to classify them
        # as being tracked, needing attention, broken, or not being tracked.
        for t in list(zen_tics):

            # Add Zendesk data to enhancement data object
            for f in t['fields']:
                if f['id'] == zen_fieldid:
                    a_num = f['value'] # Association number
                    break
            e_data = {} # Enhancement data object
            e_data['z_id'] = t['id']
            e_data['z_user'] = zen_user_ref[t['requester_id']]
            e_data['z_subject'] = t['subject']
            z_date = datetime.strptime(t['updated_at'], 
=======
        status['tracking'] = True
        status['need_attention'] = True
        status['broken_enhancments'] = True
        status['unassociated_enhancements'] = True

        # Iterate through the Zendesk tickets using their data to classify them
        # as being tracked, needing attention, or not being tracked. If the
        # ticket does not fit into any of these catagories, it is deleted form
        # the list to be returned.
        for ticket in list(filtered_lists['zen_tickets']):

            # Add Zendesk data to enhancement data object
            for field in ticket['fields']:
                if field['id'] == zen_fieldid:
                    association_number = field['value']
                    break
            enhancement_data = {} # Enhancement data object
            enhancement_data['z_id'] = ticket['id']
            enhancement_data['z_status'] = ticket['status']
            enhancement_data['z_subject'] = ticket['subject']
            z_date = datetime.strptime(ticket['updated_at'], 
>>>>>>> d5855003
                                        "%Y-%m-%dT%H:%M:%SZ")
            enhancement_data['z_date'] = z_date.strftime('%m/%d/%Y @ %H:%M')
            
            # Check if it has no associated  GitHub ticket
            if association_number is None or \
               association_number.split('-')[0] != 'gh':
                unassociated_enhancements.append(enhancement_data)
            
            else:
                # Add GitHub data to enhancement data object
                git_issue = {}
<<<<<<< HEAD
                for i in git_tics:
                    if i['number'] == int(a_num.split('-')[1]):
                        git_issue = i
=======
                for issue in filtered_lists['git_tickets']:
                    if issue['number'] == int(association_number.split('-')[1]):
                        git_issue = issue
>>>>>>> d5855003
                        break
                # Check if it has a broken GitHub association field
                if not git_issue:
                    enhancement_data['broken_assoc'] = association_number
                    broken_enhancements.append(enhancement_data)
                    continue
                enhancement_data['g_id'] = git_issue['number']
                enhancement_data['g_labels'] = [label['name'] for label \
                                                in git_issue['labels']]
                enhancement_data['g_url'] = git_issue['html_url']
                enhancement_data['g_status'] = git_issue['state']
                g_date = datetime.strptime(git_issue['updated_at'], 
                                            "%Y-%m-%dT%H:%M:%SZ")
                enhancement_data['g_date'] = g_date.strftime('%m/%d/%Y @ %H:%M')
                
                # Check if the enhacement should be tracked (Both tickets are
                # open).
                if enhancement_data['g_status'] == 'open':
                    tracking.append(enhancement_data)
                
                # Check if the enhancement is in need of attention (The GitHub
                # ticket is closed).
                else:
<<<<<<< HEAD
                    need_attention.append(e_data)
=======
                    need_attention.append(enhancement_data)

    else:
        status['tracking'] = False
        status['need_attention'] = False
        status['broken_enhancements'] = False
        status['unassociated_enhancemets'] = False
>>>>>>> d5855003
    
    built_data = {
        'tracking': tracking,
        'need_attention': need_attention,
<<<<<<< HEAD
        'broken_enh': broken_enhancements,
        'not_tracking': not_tracking
=======
        'broken_enhancements': broken_enhancements,
        'unassociated_enhancements': unassociated_enhancements,
        'status': status
>>>>>>> d5855003
    }

    return built_data<|MERGE_RESOLUTION|>--- conflicted
+++ resolved
@@ -14,7 +14,7 @@
 # Constant URL string for accessing the GitHub API. The first %s is the
 # organization/user name, the second %s is the repository name, and the thrid %s
 # is the issue number of the ticket being accessed.
-ISSUE_GIT_URL = 'https://api.github.com/repos/%s/%s/issues/%s'
+GIT_ISSUE_URL = 'https://api.github.com/repos/%s/%s/issues/%s'
 
 # Constant OAuth handler and authorization URL for access to GitHub's OAuth.
 OAUTH2_HANDLER = OAuth2(CLIENT_ID, CLIENT_SECRET, site='https://github.com/',
@@ -26,17 +26,17 @@
 # Constant URL string for searching for tickets through the Zendesk API. The %s
 # is the custom URL subdomain for the specific company whose tickets are being
 # accessed.
-SEARCH_ZEN_URL = '%s/api/v2/search.json'
+ZEN_SEARCH_URL = '%s/api/v2/search.json'
 
 # Constant search query used to access open Zendesk problem and incident tickets
 # form its API.
-ZTIC_SEARCH_QUERY = 'type:ticket ticket_type:incident ticket_type:problem \
-                        status:open'
+ZEN_TICKET_SEARCH_QUERY = 'type:ticket ticket_type:incident \
+                            ticket_type:problem status:open'
 
 # Constant URL string for accessing Zendesk users through the Zendesk API. The
 # first %s if the custom URL subdomain for the specific company whose users are
 # being accessed, and the second %s is the ID number of the user being accessed.
-USER_ZEN_URL = '%s/api/v2/users/%s.json'
+ZEN_USER_URL = '%s/api/v2/users/%s.json'
 
 def user_login(request):
     """Processes the requests from the login page. 
@@ -180,26 +180,29 @@
                                       # associated GitHub issue number.
     render_data = {} # Data to be rendered to the home page
 
-    zen_tics = [] # List of the open problem or incident tickets in Zendesk.
-    zen_user_ref = {} # Dictionary reference of the user IDs and user names
-                      # associated with the Zendesk tickets in zen_tics.
-    git_tics = [] # List of the GitHub tickets associated with the Zendesk
-                  # tickets in zen_tics.
+    zen_ticketss = [] # List of the open problem or incident tickets in Zendesk.
+    zen_user_reference = {} # Dictionary reference of the user IDs and 
+                            # user names associated with the Zendesk tickets in
+                            # zen_tickets.
+    git_tickets = [] # List of the GitHub tickets associated with the Zendesk
+                     # tickets in zen_tickets.
     # Status booleans for each of the previous three collections. They will be
     # set as True if the cooresponding collection was successfully gathered.
-    ztic_status = False
-    zuser_status = False
-    gtic_status = False
-
-    zen_tics, ztic_status = get_zen_tickets(profile)
-    if ztic_status:
-        user_ids, git_nums = get_id_lists(zen_tics, zen_fieldid)
-        zen_user_ref, zuser_status = get_zen_users(profile, user_ids)
-        git_tics, gtic_status = get_git_tickets(profile, git_nums)
-
-    api_status = ztic_status and zuser_status and gtic_status
-    render_data = build_enhancement_data(zen_tics, zen_user_ref, git_tics, 
-                                         zen_fieldid, api_status)
+    zen_ticket_status = False
+    zen_user_status = False
+    git_ticket_status = False
+
+    zen_tickets, zen_ticket_status = get_zen_tickets(profile)
+    if zen_ticket_status:
+        zen_user_ids, git_issue_numbers = get_id_lists(zen_tickets, zen_fieldid)
+        zen_user_reference, zen_user_status = get_zen_users(profile,
+                                                            zen_user_ids)
+        git_tickets, git_ticket_status = get_git_tickets(profile,
+                                                         git_issue_numbers)
+
+    api_status = zen_ticket_status and zen_user_status and git_ticket_status
+    render_data = build_enhancement_data(zen_tickets, zen_user_reference,
+                                         git_tickets, zen_fieldid, api_status)
 
     # Add additional data to be rendered to the home page
     render_data['status'] = api_status
@@ -216,141 +219,46 @@
         profile - The profile object that contains the current user's data 
                     necessary to access the tickets on their Zendesk account.
 
-<<<<<<< HEAD
     Returns a tuple of two values with the first value being the gathered list
     of Zendesk tickets and with the second value being the status of that list
     (True if the API calls were all successful, False if not).
-=======
-    Returns a dictionary with the following keys and values:
-        'git_tickets' - List of all of the open and closed tickets in the GitHub
-                            repo.
-        'zen_tickets' - List of all of the tickets on the Zendesk
-                            account.
-        'status' - Dictionary with the status of the API calls for GitHub and
-                    Zendesk with the following keys and values:
-            'git' - True if Git call was successful, False if not.
-            'zen' - True if Zen call was successful, False if not.
->>>>>>> d5855003
     """
     zen_name_tk = profile.zen_name + '/token' # Zendesk user email set up for 
                                               # API token authorization.
-    zticket_list = []
+    zen_tickets = []
     page = 1
 
-<<<<<<< HEAD
     try:
         while True:
-            r_zt = requests.get(SEARCH_ZEN_URL % profile.zen_url, 
-                                params={'query': ZTIC_SEARCH_QUERY,
-=======
-    try:  # GitHub API calls to get all open and closed tickets
-        # Get GitHub open tickets
-        git_open_tickets = []
-        page = 1
-        while True:
-            request_open_tickets = requests.get(BASE_GIT_URL % 
-                                                (profile.git_org, 
-                                                 profile.git_repo),
-                                params={'access_token': profile.git_token,
-                                        'state': 'open', 
-                                        'since': git_limit_str,
-                                        'per_page': 100,
-                                        'page': page}
-                               )
-            if request_open_tickets.status_code != 200:
-                raise Exception('Error in accessing GitHub API - %s' %
-                                (request_open_tickets.json['message']))
-            git_open_tickets.extend(request_open_tickets.json)
-            if request_open_tickets.json:
-                page += 1
-            else:
-                break
-        
-        # Get GitHub closed tickets
-        git_closed_tickets = []
-        page = 1
-        while True:
-            request_closed_tickets = requests.get(BASE_GIT_URL % 
-                                                (profile.git_org,
-                                                profile.git_repo),
-                                params={'access_token': profile.git_token,
-                                        'state': 'closed',
-                                        'since': git_limit_str,
-                                        'per_page': 100,
-                                        'page': page}
-                               )
-            if request_closed_tickets.status_code != 200:
-                raise Exception('Error in accessing GitHub API - %s' %
-                                (request_closed_tickets.json['message']))
-            git_closed_tickets.extend(request_closed_tickets.json)
-            if request_closed_tickets.json:
-                page += 1
-            else:
-                break
-    
-        git_tickets = git_open_tickets + git_closed_tickets
-        working['git'] = True
-    except:
-        git_tickets = []
-        working['git'] = False
-
-    try:  # Zendesk API calls to get tickets
-        zen_name_tk = profile.zen_name + '/token' # Zendesk user email set up 
-                                                  # for API token authorization.
-        # Get Zendesk tickets
-        zen_tickets = []
-        page = 1
-        while True:
-            request_zen_tickets = requests.get(BASE_ZEN_URL % profile.zen_url, 
-                                params={'query': SEARCH_QUERY % zen_limit_str,
->>>>>>> d5855003
+            request_zen_tickets = requests.get(ZEN_SEARCH_URL % \
+                                               profile.zen_url, 
+                                params={'query': ZEN_TICKET_SEARCH_QUERY,
                                         'sort_by': 'updated_at',
                                         'sort_order': 'desc',
                                         'per_page': 100,
                                         'page': page},
                                 auth=(zen_name_tk, profile.zen_token))
-<<<<<<< HEAD
-            if r_zt.status_code != 200:
+            if request_zen_tickets.status_code != 200:
                 raise Exception('Error in accessing Zendesk API - %s' % \
-                                r_zt.json['error'])
-            zticket_list.extend(r_zt.json['results'])
-            if r_zt.json['next_page'] is not None:
-=======
-            if 'error' in request_zen_tickets.json:
-                raise Exception('Error in accessing Zendesk API - %s: %s' %
-                                (request_zen_tickets.json['error'],
-                                 request_zen_tickets.json['description']))
+                                request_zen_tickets.json['error'])
             zen_tickets.extend(request_zen_tickets.json['results'])
             if request_zen_tickets.json['next_page'] is not None:
->>>>>>> d5855003
                 page += 1
             else:
                 break
         
-        ztic_status = True
+        zen_ticket_status = True
     except:
-<<<<<<< HEAD
-        ztic_status = False
-=======
-        zen_tickets = []
-        working['zen'] = False
-    
-    api_lists = {
-        'git_tickets': gticket_list,
-        'zen_tickets': zticket_list,
-        'status': working
-    }
->>>>>>> d5855003
-
-    return (zticket_list, ztic_status)
-
-def get_id_lists(zen_tics, zen_fieldid):
+        zen_ticket_status = False
+
+    return (zen_tickets, zen_tickets_status)
+
+def get_id_lists(zen_tickets, zen_fieldid):
     """Gets lists of the Zendesk user IDs and the GitHub issue numbers that are
     associated with the passed list of Zendesk tickets.
 
     Parameters:
-<<<<<<< HEAD
-        zen_tics - A list of Zendesk tickets whose associated GitHub issue
+        zen_tickets - A list of Zendesk tickets whose associated GitHub issue
                     numbers and Zendesk user IDs are desired.
         zen_fieldid - The ID number of the custom field in Zendesk tickets that
                         holds its associated GitHub issue number.
@@ -361,43 +269,36 @@
     """
     
     # Get Zendesk user IDs that are associated with Zendesk tickets.
-    user_ids = []
-    for t in zen_tics:
-        user_ids.append(t['requester_id'])
-    user_ids = list(set(user_ids)) # Remove duplicates
+    zen_user_ids = []
+    for ticket in zen_tickets:
+        zen_user_ids.append(ticket['requester_id'])
+    zen_user_ids = list(set(zen_user_ids)) # Remove duplicates
     
     # Get GitHub issue numbers that are associated with the Zendesk tickets.
-    git_nums = []
-    for t in zen_tics:
-        for f in t['fields']:
-            if f['id'] == zen_fieldid:
-                if f['value'] is not None:
-                    a_num = f['value'].split('-') # Association number
+    git_issue_numbers = []
+    for ticket in zen_tickets:
+        for field in ticket['fields']:
+            if field['id'] == zen_fieldid:
+                if field['value'] is not None:
+                    association_data = field['value'].split('-')
                 else:
-                    a_num = ['']
+                    association_data = ['']
                 break
-        if a_num[0] == 'gh':
-            git_nums.append(int(a_num[1]))
-    git_nums = list(set(git_nums)) # Remove duplicates
-
-    return (user_ids, git_nums)
-
-def get_zen_users(profile, user_ids):
+        if association_data[0] == 'gh':
+            git_issue_numbers.append(int(association_data[1]))
+    git_issue_numbers = list(set(git_issue_numbers)) # Remove duplicates
+
+    return (zen_user_ids, git_issue_numbers)
+
+def get_zen_users(profile, zen_user_ids):
     """Gets the full Zendesk user records for each user ID number in the passed
     list.
-=======
-        zen_fieldid - The ID number of the custom field that holds the ticket
-                        association value for a given Zendesk ticket. 
-        data_lists - The dictionary of lists that holds both a list of open
-                        GitHub tickets and a list of closed GitHub tickets as
-                        well as the status information for those lists.
->>>>>>> d5855003
 
     Parameters:
         profile - The profile object that contains the current user's data
                     necessary to access the users on their Zendesk account.  
-        user_ids - A list of Zendesk user IDs whose full user records are 
-                    desired.
+        zen_user_ids - A list of Zendesk user IDs whose full user records are 
+                        desired.
 
     Returns a tuple of two values with the first being a dictionary reference
     table with Zendesk user ID numbers as keys and the cooresponding user names
@@ -406,98 +307,73 @@
     """
     zen_name_tk = profile.zen_name + '/token' # Zendesk user email set up for 
                                               # API token authorization.
-    zuser_ref = {} # Dictionary where the
-
-<<<<<<< HEAD
+    zen_user_reference = {} # Dictionary that allows the look up of Zendesk user
+                            # names by their ID number.
+
     try:
-        for id_num in user_ids:
-            r_zu = requests.get(USER_ZEN_URL % (profile.zen_url, id_num),
+        for id_number in zen_user_ids:
+            request_zen_user = requests.get(ZEN_USER_URL % \
+                                            (profile.zen_url, id_number),
                                 auth=(zen_name_tk, profile.zen_token))
-            if r_zu.status_code != 200:
+            if request_zen_user.status_code != 200:
                 raise Exception('Error in accessing Zendesk API - %s' % \
-                                r_zu.json['error'])
-            zuser_ref[id_num] = r_zu.json['user']['name']
+                                request_zen_user.json['error'])
+            zen_user_reference[id_number] = \
+                    request_zen_user.json['user']['name']
         
-        zuser_status = True
+        zen_user_status = True
     except:
-        zuser_status = False
-
-    return (zuser_ref, zuser_status)
-
-def get_git_tickets(profile, git_nums):
+        zen_user_status = False
+
+    return (zen_user_reference, zen_user_status)
+
+def get_git_tickets(profile, git_issue_numbers):
     """Gets the full GitHub ticket records for each issue number in the passed
     list.
 
     Parameters:
         profile - The profile object that contains the current user's data
                     necessary to access the tickets on their GitHub account.  
-        git_nums - A list of GitHub issue numbers whose full ticket records are 
-                    desired.
+        git_issue_numbers - A list of GitHub issue numbers whose full ticket
+                                records are desired.
 
     Returns a tuple of two values with the first being a list with a GitHub
     ticket record for each of the issue numbers passed to the function and with
     the second being the status of that list (True if the API calls were all
     successful, False if not).
     """
-    gticket_list = []
+    git_tickets = []
 
     try:
-        for num in git_nums:
-            r_gt = requests.get(ISSUE_GIT_URL % (profile.git_org, 
-                                                profile.git_repo, num),
+        for number in git_issue_numbers:
+            request_git_tickets = requests.get(GIT_ISSUE_URL % 
+                                               (profile.git_org, 
+                                                profile.git_repo, number),
                                 params={'access_token': profile.git_token}
                                )
-            if r_gt.status_code != 200:
+            if request_git_tickets.status_code != 200:
                 raise Exception('Error in accessing GitHub API - %s' % \
-                                r_gt.json['message'])
-            gticket_list.extend(r_gt.json)
-
-        gtic_status = True
+                                request_git_tickets.json['message'])
+            git_tickets.extend(request_git_tickets.json)
+
+        git_ticket_status = True
     except:
-        gtic_status = False
-
-    return (gticket_list, gtic_status)
-=======
-    git_tickets = []
-    if data_lists['status']['git']:
-
-        # Filters the list of closed GitHub tickets to remove the ones that are
-        # not associated with any Zendesk ticket. This filtered list is then
-        # combined with all of the open GitHub tickets.
-        git_issues_on_zen = []
-        for ticket in zen_tickets_full:
-            for field in ticket['fields']:
-                if field['id'] == zen_fieldid:
-                    if field['value'] is not None:
-                        association_number = field['value'].split('-')
-                    else:
-                        association_number = ['']
-                    break
-            if association_number[0] == 'gh':
-                git_issues_on_zen.append(int(association_number[1]))
-
-        for ticket in data_lists['git_tickets']:
-            if ticket['number'] in git_issues_on_zen:
-                git_tickets.append(ticket)
-        del git_issues_on_zen
-
-        # Tickets are sorted into order by their issue number
-        git_tickets = sorted(git_tickets, key=lambda k: k['number'])
-
-    return git_tickets
->>>>>>> d5855003
-
-def build_enhancement_data(zen_tics, zen_user_ref, git_tics, zen_fieldid,
-                           api_status):
+        git_ticket_status = False
+
+    return (git_tickets, git_ticket_status)
+
+def build_enhancement_data(zen_tickets, zen_user_reference, git_tickets,
+                           zen_fieldid, api_status):
     """Builds the enhancement tracking tables from the Zendesk and GitHub data.
     
     Parameters:
-        zen_tics - A list of open Zendesk tickets to build the enhancement
-                    data from.
-        zen_user_ref - A dictionary reference that can be used to look up
-                        Zendesk user names by their ID number.
-        git_tics - A list of GitHub tickets that cooresponds with the associated
-                    GitHub issue numbers of the Zendesk tickets in zen_tics.
+        zen_tickets - A list of open Zendesk tickets to build the enhancement
+                        data from.
+        zen_user_reference - A dictionary reference that can be used to look up
+                                Zendesk user names by their ID number.
+        git_tickets - A list of GitHub tickets that cooresponds with the
+                        associated GitHub issue numbers of the Zendesk tickets
+                        in zen_tics.
         zen_fieldid - The ID number of the custom field that holds the ticket
                         association value for a given Zendesk ticket.
         api_status - A boolean that is True if the API lists were successfully
@@ -505,18 +381,6 @@
                         determine the status of the enhancement tracking lists.
 
     Returns a dictionary of the built data with the following keys and values:
-<<<<<<< HEAD
-        'tracking' - List of enhancements in the process of being worked on.
-        'need_attention' - List of enhancements where one half of the
-                            enhancement is completed, but the other is not.
-        'broken_enh' - List of Zendesk tickets that have improper data in their
-                            GitHub issue association field. This could be the
-                            result of a typo or some other user error.
-        'not_tracking' - List of Zendesk tickets requesting an enhancement that
-                            have no associated ticket in GitHub.
-=======
-        'git_tickets' - List of the GitHub tickets used in the app.
-        'zen_tickets' - List of the Zendesk tickets used in the app.
         'tracking' - List of enhancements in the process of being worked on.
         'need_attention' - List of enhancements where one half of the
                             enhancement is completed, but the other is not.
@@ -527,18 +391,6 @@
         'unassociated_enhancements' - List of Zendesk tickets requesting an 
                                         enhancement that have no associated
                                         ticket in GitHub.
-        'status' - Dictionary with the status of building the enhancement lists
-                    with the following keys and values:
-            'tracking' - True if the tracking list was built successfully, 
-                            False if not.
-            'need_attention' - True if the need attention list was built
-                                successfully, False if not.
-            'broken_enhancments' - True if the broken enhancements list was 
-                                    built successfully, False if not. 
-            'unassociated_enhancements' - True if the unassociated enhancements
-                                            list was built successfully, False
-                                            if not.
->>>>>>> d5855003
     """
     tracking = [] # Enhancements whose Zendesk and GitHub tickets are both open.
     need_attention = [] # Enhancements with either a closed Zendesk ticket or
@@ -549,65 +401,35 @@
     unassociated = [] # Requested enhancements from Zendesk tickets that have no
                       # associatied GitHub ticket assigned to them.
     if api_status:
-<<<<<<< HEAD
 
         # Iterate through the Zendesk tickets using their data to classify them
         # as being tracked, needing attention, broken, or not being tracked.
-        for t in list(zen_tics):
-
-            # Add Zendesk data to enhancement data object
-            for f in t['fields']:
-                if f['id'] == zen_fieldid:
-                    a_num = f['value'] # Association number
-                    break
-            e_data = {} # Enhancement data object
-            e_data['z_id'] = t['id']
-            e_data['z_user'] = zen_user_ref[t['requester_id']]
-            e_data['z_subject'] = t['subject']
-            z_date = datetime.strptime(t['updated_at'], 
-=======
-        status['tracking'] = True
-        status['need_attention'] = True
-        status['broken_enhancments'] = True
-        status['unassociated_enhancements'] = True
-
-        # Iterate through the Zendesk tickets using their data to classify them
-        # as being tracked, needing attention, or not being tracked. If the
-        # ticket does not fit into any of these catagories, it is deleted form
-        # the list to be returned.
-        for ticket in list(filtered_lists['zen_tickets']):
+        for ticket in list(zen_tickets):
 
             # Add Zendesk data to enhancement data object
             for field in ticket['fields']:
                 if field['id'] == zen_fieldid:
-                    association_number = field['value']
+                    association_data = field['value']
                     break
             enhancement_data = {} # Enhancement data object
             enhancement_data['z_id'] = ticket['id']
             enhancement_data['z_status'] = ticket['status']
             enhancement_data['z_subject'] = ticket['subject']
-            z_date = datetime.strptime(ticket['updated_at'], 
->>>>>>> d5855003
+            z_date = datetime.strptime(ticket['updated_at'],
                                         "%Y-%m-%dT%H:%M:%SZ")
             enhancement_data['z_date'] = z_date.strftime('%m/%d/%Y @ %H:%M')
             
             # Check if it has no associated  GitHub ticket
-            if association_number is None or \
-               association_number.split('-')[0] != 'gh':
+            if association_data is None or \
+               association_data.split('-')[0] != 'gh':
                 unassociated_enhancements.append(enhancement_data)
             
             else:
                 # Add GitHub data to enhancement data object
                 git_issue = {}
-<<<<<<< HEAD
-                for i in git_tics:
-                    if i['number'] == int(a_num.split('-')[1]):
-                        git_issue = i
-=======
-                for issue in filtered_lists['git_tickets']:
-                    if issue['number'] == int(association_number.split('-')[1]):
+                for issue in git_tickets:
+                    if issue['number'] == int(association_data.split('-')[1]):
                         git_issue = issue
->>>>>>> d5855003
                         break
                 # Check if it has a broken GitHub association field
                 if not git_issue:
@@ -631,29 +453,13 @@
                 # Check if the enhancement is in need of attention (The GitHub
                 # ticket is closed).
                 else:
-<<<<<<< HEAD
-                    need_attention.append(e_data)
-=======
                     need_attention.append(enhancement_data)
-
-    else:
-        status['tracking'] = False
-        status['need_attention'] = False
-        status['broken_enhancements'] = False
-        status['unassociated_enhancemets'] = False
->>>>>>> d5855003
     
     built_data = {
         'tracking': tracking,
         'need_attention': need_attention,
-<<<<<<< HEAD
-        'broken_enh': broken_enhancements,
-        'not_tracking': not_tracking
-=======
         'broken_enhancements': broken_enhancements,
         'unassociated_enhancements': unassociated_enhancements,
-        'status': status
->>>>>>> d5855003
     }
 
     return built_data