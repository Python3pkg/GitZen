--- conflicted
+++ resolved
@@ -28,18 +28,6 @@
 				</tr>
 			</thead>
 			<tbody>
-<<<<<<< HEAD
-			{% for e in tracking %}
-				<tr>
-					<td>
-						<a class="open" href="{{ zen_url }}/tickets/
-						{{ e.z_id }}">Z{{ e.z_id }}</a> --&gt; 
-						<a class="open" href="{{ e.g_url }}">G{{ e.g_id }}</a>
-					</td>
-				<td>{{ e.z_subject }}</td>
-				<td class="open">{{ a.z_date }}</td>
-				<td class="open">{{ a.g_date }}</td>
-=======
 			{% for enhancement in tracking %}
 				<tr>
 					<td>
@@ -48,22 +36,23 @@
 						--&gt; <a class="open" href="{{ enhancement.g_url }}"
 							>G{{enhancement.g_id }}</a>
 					</td>
-				<td class="open">{{ enhancement.z_date }}</td>
-				<td class="open">{{ enhancment.g_date }}</td>
->>>>>>> d5855003
-				<td>
-				{% if enhancement.g_labels %}
-					{% for label in enhancement.g_labels %}
-						{% if not forloop.last %}
-							{{ label }},
-						{% else %}
-							{{ label }}
-						{% endif %}
-					{% endfor %}
-				{% else %}
-					None
-				{% endif %}
-				</td>
+					<td>{{ enhancement.z_subject }}</td>
+					<td class="open">{{ enhancement.z_date }}</td>
+					<td class="open">{{ enhancment.g_date }}</td>
+					<td>
+					{% if enhancement.g_labels %}
+						{% for label in enhancement.g_labels %}
+							{% if not forloop.last %}
+								{{ label }},
+							{% else %}
+								{{ label }}
+							{% endif %}
+						{% endfor %}
+					{% else %}
+						None
+					{% endif %}
+					</td>
+				</tr>
 			{% endfor %}
 			</tbody>
 		</table>
@@ -89,18 +78,6 @@
 				</tr>
 			</thead>
 			<tbody>
-<<<<<<< HEAD
-			{% for e in need_attention %}
-				<tr>
-					<td>
-						<a class="open" href="{{ zen_url }}/tickets/
-							{{ e.z_id }}">Z{{ e.z_id }}</a> --&gt; 
-						<a class="closed" href="{{ e.g_url }}">G{{ e.g_id }}</a>
-					</td>
-					<td>{{ e.z_subject }}</td>
-					<td class="open">{{ a.z_date }}</td>
-					<td class="closed">{{ a.g_date }}</td>
-=======
 			{% for enhancement in need_attention %}
 				<tr>
 					<td>
@@ -109,9 +86,9 @@
 						--&gt; <a class="closed" href="{{ enhancement.g_url }}"
 							>G{{ enhancement.g_id }}</a>
 					</td>
+					<td>{{ enhancement.z_subject }}</td>
 					<td class="open">{{ enhancement.z_date }}</td>
 					<td class="closed">{{ enhancement.g_date }}</td>
->>>>>>> d5855003
 					<td>
 					{% if enhancement.g_labels %}
 						{% for label in enhancement.g_labels %}
