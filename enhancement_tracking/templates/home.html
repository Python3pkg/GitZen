{% extends "base.html" %}

{% block title %}Home{% endblock %}

{% block body %}

<h1>GitZen</h1>
<h3><a href={% url change %}>Change Account Settings</a></h3>
<br/>

<h2>Enhancement Tracking</h2>
<br/>

<!-- TODO: Reformat tables to include the subject of each Zendesk ticket -->
{% if status.tracking %}
<div class="row">
<div class="span6">
    <h3>Currently Tracking</h3>
    {% if tracking %}
		<table class="table span6 table-center">
			<thead>
				<tr>
					<th>Association</th>
					<th>Last Zen Ticket Update</th>
					<th>Last Git Ticket Update</th>
					<th>Git Issue Labels</th>
				</tr>
			</thead>
			<tbody>
			{% for enhancement in tracking %}
				<tr>
					<td>
						<a class="open" href="{{ zen_url }}/tickets/
							{{ enhancement.z_id }}">Z{{ enhancement.z_id }}</a> 
						--&gt; <a class="open" href="{{ enhancement.g_url }}"
							>G{{enhancement.g_id }}</a>
					</td>
				<td class="open">{{ enhancement.z_date }}</td>
				<td class="open">{{ enhancment.g_date }}</td>
				<td>
				{% if enhancement.g_labels %}
					{% for label in enhancement.g_labels %}
						{% if not forloop.last %}
							{{ label }},
						{% else %}
							{{ label }}
						{% endif %}
					{% endfor %}
				{% else %}
					None
				{% endif %}
				</td>
			{% endfor %}
			</tbody>
		</table>
    {% else %}
        <p>There are currently no Enhancements being tracked.</p>
    {% endif %}
</div>

<div class="span6">
	<h3>Need Attention</h3>
    {% if need_attention %}
		<table class="table span6 table-center">
			<thead>
				<tr>
					<th>Association</th>
					<th>Last Zen Ticket Update</th>
					<th>Last Git Ticket Update</th>
					<th>Git Issue Labels</th>
				</tr>
			</thead>
			<tbody>
			{% for enhancement in need_attention %}
				<tr>
					<td>
<<<<<<< HEAD
						<a class="open" href="{{ zen_url }}/tickets/
							{{ a.z_id }}">Z{{ a.z_id }}</a> --&gt; 
						<a class="closed" href="{{ a.g_url }}">G{{ a.g_id }}</a>
					</td>
					<td class="open">{{ a.z_date }}</td>
					<td class="closed">{{ a.g_date }}</td>
=======
					{% if enhancement.closed == 'g' %}
						<a class="open" href="{{ zen_url }}/tickets/
							{{ enhancement.z_id }}">Z{{ enhacement.z_id }}</a> 
						--&gt; <a class="closed" href="{{ enhancement.g_url }}"
							>G{{enhancement.g_id }}</a>
					{% else %}
						<a class="closed" href="{{ zen_url }}/tickets/
							{{ enhancement.z_id }}">Z{{ enhancement.z_id }}</a> 
						--&gt; <a class="open" href="{{ enhancement.g_url }}"
							>G{{enhancement.g_id }}</a>
					{% endif %}
					</td>
					{% if enhancement.closed == 'z' %}
						<td class="closed">{{ enhancement.z_date }}</td>
					{% else %}
						<td class="open">{{ enhancement.z_date }}</td>
					{% endif %}
					{% if enhancement.closed == 'g' %}
						<td class="closed">{{ enhancement.g_date }}</td>
					{% else %}
						<td class="open">{{ enhancement.g_date }}</td>
					{% endif %}
>>>>>>> 893e95eb
					<td>
					{% if enhancement.g_labels %}
						{% for label in enhancement.g_labels %}
							{% if not forloop.last %}
								{{ label }},
							{% else %}
								{{ label }}
							{% endif %}
						{% endfor %}
					{% else %}
						None
					{% endif %}
					</td>
				</tr>
			{% endfor %}
			</tbody>
        </table>
    {% else %}
        <p>There are currently no Enhancements in need of attention.</p>
    {% endif %}
</div>
</div>
<br/>

{% if broken_enhancements %}
<div class="row">
<div class="span8 offset2">
	<h3>Requested Enhancements with Improper GitHub Associations</h3>
	<p>The listing in the GitHub Association field should be in the format
	"gh-###" where the "###" is the GitHub issue number of the associated
	issue.</p>

	<table class="table table-striped span8 offset2 table-center">
		<thead>
			<tr>
				<th>Zendesk Ticket</th>
				<th>Subject</th>
				<th>Last Updated</th>
				<th>Association Field Data</th>
			</tr>
		</thead>
		<tbody>
		{% for enhancement in broken_enhancements %}
			<tr>
				<td>
					<a class="open" href="{{ zen_url }}/tickets/
						{{ enhancement.z_id }}">Z{{ enhancement.z_id }}</a>
				</td>
				<td>{{ enhancement.z_subject }}</td>
				<td>{{ enhancement.z_date }}</td>
				<td>{{ enhancement.broken_assoc }}</td>
			</tr>
		{% endfor %}
		</tbody>
	</table>
</div>
</div>
<br/>
{% endif %}

<div class="row">
<div class="span12">		
    <h3>Requested Enhancements not Associated with GitHub</h3>
    {% if not_tracking %}
	<table class="table table-striped span12 table-center">
			<thead>
				<tr>
					<th>Zendesk Ticket</th>
					<th>Last Updated</th>
					<th>Zendesk Ticket</th>
					<th>Last Updated</th>
					<th>Zendesk Ticket</th>
					<th>Last Updated</th>
					<th>Zendesk Ticket</th>
					<th>Last Updated</th>
				</tr>
			</thead>
			<tbody>
				<tr>
			{% for enhancement in not_tracking %}
				<td>
					<a class="open" href="{{ zen_url }}/tickets/
						{{ enhancement.z_id }}">Z{{ enhancement.z_id }}</a>
				</td>
				<td>{{ enhancement.z_date }}</td>
				<!-- The number parameter for divisibleby will be the number of
				tickect entries per row. -->
				{% if not forloop.counter|divisibleby:4 %}
					{% if forloop.last %}
						</tr>
					{% endif %}
				{% else %}
					</tr>
					<tr>
				{% endif %}
			{% endfor %}
			</tbody>
		</table>
    {% else %}
		<p>There are currently no requested Enhancements without GitHub
			associations.</p>
    {% endif %}
{% else %}
	<p>There was an Error connecting to either GitHub or Zendesk. Try adjusting
		your account settings.</p>
{% endif %}
</div>
</div>

<<<<<<< HEAD
=======
<br/>

<h2>Quick Reference</h2>
<br/>

<div class="row">
<div class="span6">
	<h3>GitHub Tickets</h3>
	{% if status.git %}
		<table class="table table-striped span6 table-center">
			<thead>
				<tr>
					<th>Issue</th>
					<th>Subject</th>
				</tr>
			</thead>
			<tbody>
			{% if git_tickets %}
				{% for ticket in git_tickets %}
					<tr>
						<td>
							<a href="{{ ticket.html_url }}"
								>{{ ticket.number }}</a>
						</td>
						<td>
							{{ ticket.title }}
						</td>
					</tr>
				{% endfor %}
			{% else %}
				<tr>
					<td align="center" colspan="2">
						There are currently no open GitHub Tickets.
					</td>
				</tr>
			{% endif %}
			</tbody>
		</table>
	{% else %}
		<p>There was an Error connecting to GitHub. Try
		adjusting your account settings.</p> 
	{% endif %}
</div>

<div class="span6">
	<h3>Zendesk Tickets</h3>
	{% if status.zen %}
		<table class="table table-striped span6 table-center">
			<thead>
				<tr>
					<th>ID</th>
    				<th>Subject</th>
				</tr>
			</thead>
			<tbody>
        	{% if zen_tickets %}
            	{% for tickets in zen_tickets %}
                	<tr>
						<td>
							<a href="{{ zen_url }}/tickets/
								{{ ticket.id }}">{{ ticket.id }}</a> 
           				</td>
                		<td>{{ ticket.subject }}</td>
                	</tr>
            	{% endfor %}
        	{% else %}
				<tr>
					<td align="center" colspan="2">
						There are currently no Zendesk Tickets.
					</td>
				</tr>
			{% endif %}
			</tbody>
		</table>
    {% else %}
		<p>There was an Error connecting to Zendesk. Try
		adjusting your account settings.</p> 
	{% endif %}
</div>
</div>

>>>>>>> 893e95eb
{% endblock %}<|MERGE_RESOLUTION|>--- conflicted
+++ resolved
@@ -74,37 +74,13 @@
 			{% for enhancement in need_attention %}
 				<tr>
 					<td>
-<<<<<<< HEAD
 						<a class="open" href="{{ zen_url }}/tickets/
-							{{ a.z_id }}">Z{{ a.z_id }}</a> --&gt; 
-						<a class="closed" href="{{ a.g_url }}">G{{ a.g_id }}</a>
+							{{ enhancement.z_id }}">Z{{ enhancement.z_id }}</a> 
+						--&gt; <a class="closed" href="{{ enhancement.g_url }}"
+							>G{{ enhancement.g_id }}</a>
 					</td>
-					<td class="open">{{ a.z_date }}</td>
-					<td class="closed">{{ a.g_date }}</td>
-=======
-					{% if enhancement.closed == 'g' %}
-						<a class="open" href="{{ zen_url }}/tickets/
-							{{ enhancement.z_id }}">Z{{ enhacement.z_id }}</a> 
-						--&gt; <a class="closed" href="{{ enhancement.g_url }}"
-							>G{{enhancement.g_id }}</a>
-					{% else %}
-						<a class="closed" href="{{ zen_url }}/tickets/
-							{{ enhancement.z_id }}">Z{{ enhancement.z_id }}</a> 
-						--&gt; <a class="open" href="{{ enhancement.g_url }}"
-							>G{{enhancement.g_id }}</a>
-					{% endif %}
-					</td>
-					{% if enhancement.closed == 'z' %}
-						<td class="closed">{{ enhancement.z_date }}</td>
-					{% else %}
-						<td class="open">{{ enhancement.z_date }}</td>
-					{% endif %}
-					{% if enhancement.closed == 'g' %}
-						<td class="closed">{{ enhancement.g_date }}</td>
-					{% else %}
-						<td class="open">{{ enhancement.g_date }}</td>
-					{% endif %}
->>>>>>> 893e95eb
+					<td class="open">{{ enhancement.z_date }}</td>
+					<td class="closed">{{ enhancement.g_date }}</td>
 					<td>
 					{% if enhancement.g_labels %}
 						{% for label in enhancement.g_labels %}
@@ -168,7 +144,7 @@
 <div class="row">
 <div class="span12">		
     <h3>Requested Enhancements not Associated with GitHub</h3>
-    {% if not_tracking %}
+    {% if unassociated_enhancements %}
 	<table class="table table-striped span12 table-center">
 			<thead>
 				<tr>
@@ -184,7 +160,7 @@
 			</thead>
 			<tbody>
 				<tr>
-			{% for enhancement in not_tracking %}
+			{% for enhancement in unassociated_enhancements %}
 				<td>
 					<a class="open" href="{{ zen_url }}/tickets/
 						{{ enhancement.z_id }}">Z{{ enhancement.z_id }}</a>
@@ -214,88 +190,4 @@
 </div>
 </div>
 
-<<<<<<< HEAD
-=======
-<br/>
-
-<h2>Quick Reference</h2>
-<br/>
-
-<div class="row">
-<div class="span6">
-	<h3>GitHub Tickets</h3>
-	{% if status.git %}
-		<table class="table table-striped span6 table-center">
-			<thead>
-				<tr>
-					<th>Issue</th>
-					<th>Subject</th>
-				</tr>
-			</thead>
-			<tbody>
-			{% if git_tickets %}
-				{% for ticket in git_tickets %}
-					<tr>
-						<td>
-							<a href="{{ ticket.html_url }}"
-								>{{ ticket.number }}</a>
-						</td>
-						<td>
-							{{ ticket.title }}
-						</td>
-					</tr>
-				{% endfor %}
-			{% else %}
-				<tr>
-					<td align="center" colspan="2">
-						There are currently no open GitHub Tickets.
-					</td>
-				</tr>
-			{% endif %}
-			</tbody>
-		</table>
-	{% else %}
-		<p>There was an Error connecting to GitHub. Try
-		adjusting your account settings.</p> 
-	{% endif %}
-</div>
-
-<div class="span6">
-	<h3>Zendesk Tickets</h3>
-	{% if status.zen %}
-		<table class="table table-striped span6 table-center">
-			<thead>
-				<tr>
-					<th>ID</th>
-    				<th>Subject</th>
-				</tr>
-			</thead>
-			<tbody>
-        	{% if zen_tickets %}
-            	{% for tickets in zen_tickets %}
-                	<tr>
-						<td>
-							<a href="{{ zen_url }}/tickets/
-								{{ ticket.id }}">{{ ticket.id }}</a> 
-           				</td>
-                		<td>{{ ticket.subject }}</td>
-                	</tr>
-            	{% endfor %}
-        	{% else %}
-				<tr>
-					<td align="center" colspan="2">
-						There are currently no Zendesk Tickets.
-					</td>
-				</tr>
-			{% endif %}
-			</tbody>
-		</table>
-    {% else %}
-		<p>There was an Error connecting to Zendesk. Try
-		adjusting your account settings.</p> 
-	{% endif %}
-</div>
-</div>
-
->>>>>>> 893e95eb
 {% endblock %}