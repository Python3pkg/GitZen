--- conflicted
+++ resolved
@@ -26,16 +26,7 @@
     """Form for changing the profile data of an existing user. All of the fields
     have their intial values set at the field's value for the current user's
     profile. Changing the git_token and zen_token are handled in seperate
-<<<<<<< HEAD
     forms to secure the information from being viewed by the user."""
-    def __init__(self, *args, **kwargs):
-        super(SecuredProfileChangeForm, self).__init__(*args, **kwargs)
-        for key, value in self.fields.items():
-            self.fields[key].initial = getattr(self.instance, key)
-
-=======
-    forms."""
->>>>>>> 8cb4ef8f
     class Meta:
         model = GZUserProfile
         exclude = ('user', 'git_token', 'zen_token')
